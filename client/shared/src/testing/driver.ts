--- conflicted
+++ resolved
@@ -749,11 +749,8 @@
         ...options,
         args,
         defaultViewport: null,
-<<<<<<< HEAD
         product: options.browser,
-=======
         timeout: 30000,
->>>>>>> 4aa1beae
     }
     let browser: puppeteer.Browser
     if (options.browser === 'firefox') {
