import classNames from 'classnames'
import ChevronRightIcon from 'mdi-react/ChevronRightIcon'
<<<<<<< HEAD
import React, { useCallback, useRef, useEffect, KeyboardEvent as ReactKeyboardEvent } from 'react'
=======
import React, { FormEvent, useCallback, useMemo, useState } from 'react'
>>>>>>> b3f15bb9
import { DropdownItem } from 'reactstrap'
import { SearchContextProps } from '..'

const SearchContextMenuItem: React.FunctionComponent<{
    spec: string
    description: string
    selected: boolean
    isDefault: boolean
    setSelectedSearchContextSpec: (spec: string) => void
}> = ({ spec, description, selected, isDefault, setSelectedSearchContextSpec }) => {
    const setContext = useCallback(() => {
        setSelectedSearchContextSpec(spec)
    }, [setSelectedSearchContextSpec, spec])
    return (
        <DropdownItem
            className={classNames('search-context-menu__item', { 'search-context-menu__item--selected': selected })}
            onClick={setContext}
        >
            <span className="search-context-menu__item-name" title={spec}>
                {spec}
            </span>
            <span className="search-context-menu__item-description" title={description}>
                {description}
            </span>
            {isDefault && <span className="search-context-menu__item-default">Default</span>}
        </DropdownItem>
    )
}

export interface SearchContextMenuProps extends Omit<SearchContextProps, 'showSearchContext'> {
    closeMenu: () => void
}

const getFirstMenuItem = (): HTMLButtonElement | null =>
    document.querySelector('.search-context-menu__item:first-child')

export const SearchContextMenu: React.FunctionComponent<SearchContextMenuProps> = ({
    availableSearchContexts,
    selectedSearchContextSpec,
    defaultSearchContextSpec,
    setSelectedSearchContextSpec,
    closeMenu,
}) => {
    const inputElement = useRef<HTMLInputElement | null>(null)

    const reset = useCallback(() => {
        setSelectedSearchContextSpec(defaultSearchContextSpec)
        closeMenu()
    }, [closeMenu, defaultSearchContextSpec, setSelectedSearchContextSpec])

<<<<<<< HEAD
    const focusInputElement = (): void => {
        // Focus the input in the next run-loop to override the browser focusing the first dropdown item
        // if the user opened the dropdown using a keyboard
        setTimeout(() => inputElement.current?.focus(), 0)
    }

    // Triggering the reset button using a keyboard does not trigger a click event (for some reason).
    // We have to manually check for space and enter keypress and trigger the reset.
    const onResetButtonKeyDown = useCallback(
        (event: ReactKeyboardEvent<HTMLButtonElement>): void => {
            if (event.key === ' ' || event.key === 'Enter') {
                reset()
            }
        },
        [reset]
    )

    useEffect(() => {
        focusInputElement()
        const onInputKeyDown = (event: KeyboardEvent): void => {
            if (event.key === 'ArrowDown') {
                getFirstMenuItem()?.focus()
                event.stopPropagation()
            }
        }
        const currentInput = inputElement.current
        currentInput?.addEventListener('keydown', onInputKeyDown)
        return () => currentInput?.removeEventListener('keydown', onInputKeyDown)
    }, [])

    useEffect(() => {
        const firstMenuItem = getFirstMenuItem()
        const onFirstMenuItemKeyDown = (event: KeyboardEvent): void => {
            if (event.key === 'ArrowUp') {
                focusInputElement()
                event.stopPropagation()
            }
        }
        firstMenuItem?.addEventListener('keydown', onFirstMenuItemKeyDown)
        return () => firstMenuItem?.removeEventListener('keydown', onFirstMenuItemKeyDown)
    }, [])
=======
    const [searchFilter, setSearchFilter] = useState('')
    const onSearchFilterChanged = useCallback(
        (event: FormEvent<HTMLInputElement>) => setSearchFilter(event ? event.currentTarget.value : ''),
        []
    )

    const filteredList = useMemo(
        () =>
            availableSearchContexts.filter(context => context.spec.toLowerCase().includes(searchFilter.toLowerCase())),
        [availableSearchContexts, searchFilter]
    )
>>>>>>> b3f15bb9

    return (
        <div className="search-context-menu">
            <div className="search-context-menu__header d-flex">
                <span aria-hidden="true" className="search-context-menu__header-prompt">
                    <ChevronRightIcon className="icon-inline" />
                </span>
                <input
<<<<<<< HEAD
                    ref={inputElement}
=======
                    onInput={onSearchFilterChanged}
>>>>>>> b3f15bb9
                    type="search"
                    placeholder="Find a context"
                    className="search-context-menu__header-input"
                />
            </div>
            <div className="search-context-menu__list">
                {filteredList.map(context => (
                    <SearchContextMenuItem
                        key={context.id}
                        spec={context.spec}
                        description={context.description}
                        isDefault={context.spec === defaultSearchContextSpec}
                        selected={context.spec === selectedSearchContextSpec}
                        setSelectedSearchContextSpec={setSelectedSearchContextSpec}
                    />
                ))}
                {filteredList.length === 0 && (
                    <DropdownItem className="search-context-menu__item" disabled={true}>
                        No contexts found
                    </DropdownItem>
                )}
            </div>
            <div className="search-context-menu__footer">
                <button
                    type="button"
                    onClick={reset}
                    onKeyDown={onResetButtonKeyDown}
                    className="btn btn-link btn-sm search-context-menu__footer-button"
                >
                    Reset
                </button>
                <span className="flex-grow-1" />
            </div>
        </div>
    )
}<|MERGE_RESOLUTION|>--- conflicted
+++ resolved
@@ -1,10 +1,14 @@
 import classNames from 'classnames'
 import ChevronRightIcon from 'mdi-react/ChevronRightIcon'
-<<<<<<< HEAD
-import React, { useCallback, useRef, useEffect, KeyboardEvent as ReactKeyboardEvent } from 'react'
-=======
-import React, { FormEvent, useCallback, useMemo, useState } from 'react'
->>>>>>> b3f15bb9
+import React, {
+    useCallback,
+    useRef,
+    useEffect,
+    KeyboardEvent as ReactKeyboardEvent,
+    FormEvent,
+    useMemo,
+    useState,
+} from 'react'
 import { DropdownItem } from 'reactstrap'
 import { SearchContextProps } from '..'
 
@@ -55,7 +59,6 @@
         closeMenu()
     }, [closeMenu, defaultSearchContextSpec, setSelectedSearchContextSpec])
 
-<<<<<<< HEAD
     const focusInputElement = (): void => {
         // Focus the input in the next run-loop to override the browser focusing the first dropdown item
         // if the user opened the dropdown using a keyboard
@@ -97,7 +100,6 @@
         firstMenuItem?.addEventListener('keydown', onFirstMenuItemKeyDown)
         return () => firstMenuItem?.removeEventListener('keydown', onFirstMenuItemKeyDown)
     }, [])
-=======
     const [searchFilter, setSearchFilter] = useState('')
     const onSearchFilterChanged = useCallback(
         (event: FormEvent<HTMLInputElement>) => setSearchFilter(event ? event.currentTarget.value : ''),
@@ -109,7 +111,6 @@
             availableSearchContexts.filter(context => context.spec.toLowerCase().includes(searchFilter.toLowerCase())),
         [availableSearchContexts, searchFilter]
     )
->>>>>>> b3f15bb9
 
     return (
         <div className="search-context-menu">
@@ -118,11 +119,8 @@
                     <ChevronRightIcon className="icon-inline" />
                 </span>
                 <input
-<<<<<<< HEAD
                     ref={inputElement}
-=======
                     onInput={onSearchFilterChanged}
->>>>>>> b3f15bb9
                     type="search"
                     placeholder="Find a context"
                     className="search-context-menu__header-input"
