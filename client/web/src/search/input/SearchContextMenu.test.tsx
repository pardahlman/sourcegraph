import { mount } from 'enzyme'
import React, { ChangeEvent } from 'react'
import { DropdownItem, DropdownMenu, UncontrolledDropdown } from 'reactstrap'
import sinon from 'sinon'
import { SearchContextMenu, SearchContextMenuProps } from './SearchContextMenu'

describe('SearchContextMenu', () => {
    const defaultProps: SearchContextMenuProps = {
        availableSearchContexts: [
            {
                __typename: 'SearchContext',
                id: '1',
                spec: 'global',
                autoDefined: true,
                description: 'All repositories on Sourcegraph',
            },
            {
                __typename: 'SearchContext',
                id: '2',
                spec: '@username',
                autoDefined: true,
                description: 'Your repositories on Sourcegraph',
            },
            {
                __typename: 'SearchContext',
                id: '3',
                spec: '@username/test-version-1.5',
                autoDefined: true,
                description: 'Only code in version 1.5',
            },
        ],
        defaultSearchContextSpec: 'global',
        selectedSearchContextSpec: 'global',
        selectSearchContextSpec: () => {},
        closeMenu: () => {},
    }

    it('should select item when clicking on it', () => {
        const selectSearchContextSpec = sinon.spy()

        const root = mount(
            <UncontrolledDropdown>
                <DropdownMenu>
                    <SearchContextMenu {...defaultProps} selectSearchContextSpec={selectSearchContextSpec} />
                </DropdownMenu>
            </UncontrolledDropdown>
        )
        const item = root.find(DropdownItem).at(1)
        item.simulate('click')

        sinon.assert.calledOnce(selectSearchContextSpec)
        sinon.assert.calledWithExactly(selectSearchContextSpec, '@username')
    })

<<<<<<< HEAD
    it('should reset back to default when clicking on Reset button', () => {
        const selectSearchContextSpec = sinon.spy()
=======
    it('should close menu when pressing Escape button', () => {
        const setSelectedSearchContextSpec = sinon.spy()
>>>>>>> c636ba2c
        const closeMenu = sinon.spy()

        const root = mount(
            <UncontrolledDropdown>
                <DropdownMenu>
                    <SearchContextMenu
                        {...defaultProps}
                        selectSearchContextSpec={selectSearchContextSpec}
                        selectedSearchContextSpec="@username"
                        closeMenu={closeMenu}
                    />
                </DropdownMenu>
            </UncontrolledDropdown>
        )
<<<<<<< HEAD
        const button = root.find('.search-context-menu__footer-button').at(0)
        button.simulate('click')

        sinon.assert.calledOnce(selectSearchContextSpec)
        sinon.assert.calledWithExactly(selectSearchContextSpec, 'global')

=======
        const button = root.find('.search-context-menu__header-input').at(0)
        button.simulate('keydown', { key: 'Escape' })
>>>>>>> c636ba2c
        sinon.assert.calledOnce(closeMenu)
    })

    it('should filter list by spec when searching', () => {
        const root = mount(
            <UncontrolledDropdown>
                <DropdownMenu>
                    <SearchContextMenu {...defaultProps} />
                </DropdownMenu>
            </UncontrolledDropdown>
        )

        const searchInput = root.find('input')

        // Search by spec
        searchInput.invoke('onInput')?.({
            currentTarget: { value: '@user' },
        } as ChangeEvent<HTMLInputElement>)

        const items = root.find(DropdownItem)
        expect(items.length).toBe(2)
        expect(items.at(0).text()).toBe('@usernameYour repositories on Sourcegraph')
        expect(items.at(1).text()).toBe('@username/test-version-1.5Only code in version 1.5')
    })

    it('should show message if search does not find anything', () => {
        const root = mount(
            <UncontrolledDropdown>
                <DropdownMenu>
                    <SearchContextMenu {...defaultProps} />
                </DropdownMenu>
            </UncontrolledDropdown>
        )

        const searchInput = root.find('input')

        // Search by spec
        searchInput.invoke('onInput')?.({
            currentTarget: { value: 'nothing' },
        } as ChangeEvent<HTMLInputElement>)

        const items = root.find(DropdownItem)
        expect(items.length).toBe(1)
        expect(items.at(0).text()).toBe('No contexts found')
    })

    it('should not search by description', () => {
        const root = mount(
            <UncontrolledDropdown>
                <DropdownMenu>
                    <SearchContextMenu {...defaultProps} />
                </DropdownMenu>
            </UncontrolledDropdown>
        )

        const searchInput = root.find('input')

        searchInput.invoke('onInput')?.({
            currentTarget: { value: 'version 1.5' },
        } as ChangeEvent<HTMLInputElement>)

        const items = root.find(DropdownItem)
        expect(items.length).toBe(1)
        expect(items.at(0).text()).toBe('No contexts found')
    })
})<|MERGE_RESOLUTION|>--- conflicted
+++ resolved
@@ -52,13 +52,8 @@
         sinon.assert.calledWithExactly(selectSearchContextSpec, '@username')
     })
 
-<<<<<<< HEAD
-    it('should reset back to default when clicking on Reset button', () => {
+    it('should close menu when pressing Escape button', () => {
         const selectSearchContextSpec = sinon.spy()
-=======
-    it('should close menu when pressing Escape button', () => {
-        const setSelectedSearchContextSpec = sinon.spy()
->>>>>>> c636ba2c
         const closeMenu = sinon.spy()
 
         const root = mount(
@@ -73,17 +68,8 @@
                 </DropdownMenu>
             </UncontrolledDropdown>
         )
-<<<<<<< HEAD
-        const button = root.find('.search-context-menu__footer-button').at(0)
-        button.simulate('click')
-
-        sinon.assert.calledOnce(selectSearchContextSpec)
-        sinon.assert.calledWithExactly(selectSearchContextSpec, 'global')
-
-=======
         const button = root.find('.search-context-menu__header-input').at(0)
         button.simulate('keydown', { key: 'Escape' })
->>>>>>> c636ba2c
         sinon.assert.calledOnce(closeMenu)
     })
 
