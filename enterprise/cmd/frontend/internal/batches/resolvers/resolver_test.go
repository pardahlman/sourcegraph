--- conflicted
+++ resolved
@@ -1591,83 +1591,6 @@
 }
 `
 
-<<<<<<< HEAD
-func TestResolver_CreateBatchSpecExecution(t *testing.T) {
-	if testing.Short() {
-		t.Skip()
-	}
-
-	ctx := context.Background()
-	db := dbtest.NewDB(t, "")
-	now := time.Now().UTC().Truncate(time.Millisecond)
-	cstore := store.NewWithClock(db, &observation.TestContext, nil, func() time.Time { return now })
-
-	userID := ct.CreateTestUser(t, db, true).ID
-	orgID := ct.InsertTestOrg(t, db, "test-org")
-	userCtx := actor.WithActor(ctx, actor.FromUser(userID))
-
-	r := &Resolver{store: cstore}
-	s, err := graphqlbackend.NewSchema(db, r, nil, nil, nil, nil, nil, nil, nil)
-	if err != nil {
-		t.Fatal(err)
-	}
-	testSpec := `testSpec: yeah`
-	mutateAndAssert := func(namespaceID, expectNamespaceID string) {
-		input := map[string]interface{}{
-			"spec": testSpec,
-		}
-		if namespaceID != "" {
-			input["namespace"] = namespaceID
-		}
-		var response struct {
-			CreateBatchSpecExecution apitest.BatchSpecExecution
-		}
-		apitest.MustExec(userCtx, t, s, input, &response, mutationCreateBatchSpecExecution)
-
-		if response.CreateBatchSpecExecution.ID == "" {
-			t.Fatalf("expected execution to be created, but was not")
-		}
-		want := apitest.BatchSpecExecution{
-			ID:        response.CreateBatchSpecExecution.ID,
-			InputSpec: testSpec,
-			State:     "QUEUED",
-			Initiator: apitest.User{
-				ID: string(graphqlbackend.MarshalUserID(userID)),
-			},
-			Namespace: apitest.UserOrg{
-				ID: expectNamespaceID,
-			},
-			CreatedAt: graphqlbackend.DateTime{Time: now.Truncate(time.Second)},
-		}
-		if diff := cmp.Diff(want, response.CreateBatchSpecExecution); diff != "" {
-			t.Fatalf("invalid execution returned, diff=%s", diff)
-		}
-	}
-	mutateAndAssert("", string(graphqlbackend.MarshalUserID(userID)))
-	mutateAndAssert(string(graphqlbackend.MarshalUserID(userID)), string(graphqlbackend.MarshalUserID(userID)))
-	mutateAndAssert(string(graphqlbackend.MarshalOrgID(orgID)), string(graphqlbackend.MarshalOrgID(orgID)))
-}
-
-const mutationCreateBatchSpecExecution = `
-mutation($spec: String!, $namespace: ID) {
-    createBatchSpecExecution(spec: $spec, namespace: $namespace) {
-		id
-		inputSpec
-		state
-		createdAt
-		startedAt
-		finishedAt
-		failure
-		placeInQueue
-		batchSpec { id }
-		initiator { id }
-		namespace { id }
-	}
-}
-`
-
-=======
->>>>>>> 900ccf0c
 func TestCloseChangesets(t *testing.T) {
 	if testing.Short() {
 		t.Skip()
