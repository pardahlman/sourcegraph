package ci

import (
	"bytes"
	"fmt"
	"os"
	"os/exec"
	"strconv"
	"strings"
	"time"

	"github.com/buildkite/go-buildkite/v3/buildkite"
	"github.com/cockroachdb/errors"
	"github.com/hashicorp/go-multierror"

	"github.com/sourcegraph/sourcegraph/enterprise/dev/ci/images"
	"github.com/sourcegraph/sourcegraph/enterprise/dev/ci/internal/ci/changed"
)

// Config is the set of configuration parameters that determine the structure of the CI build. These
// parameters are extracted from the build environment (branch name, commit hash, timestamp, etc.)
type Config struct {
	// RunType indicates what kind of pipeline run should be generated, based on various
	// bits of metadata
	RunType RunType

	// Build metadata
	Time        time.Time
	Branch      string
	Version     string
	Commit      string
	BuildNumber int

	// ChangedFiles is the list of files that have changed since the
	// merge-base with origin/main.
	ChangedFiles changed.Files

	// MustIncludeCommit, if non-empty, is a list of commits at least one of which must be present
	// in the branch. If empty, then no check is enforced.
	MustIncludeCommit []string

	// MessageFlags contains flags parsed from commit messages.
	MessageFlags MessageFlags
}

// NewConfig computes configuration for the pipeline generator based on Buildkite environment
// variables.
func NewConfig(bkClient *buildkite.Client, now time.Time) (Config, error) {
	var (
		commit = os.Getenv("BUILDKITE_COMMIT")
		branch = os.Getenv("BUILDKITE_BRANCH")
		tag    = os.Getenv("BUILDKITE_TAG")
		// defaults to 0
		buildNumber, _ = strconv.Atoi(os.Getenv("BUILDKITE_BUILD_NUMBER"))
	)

	var mustIncludeCommits []string
	if rawMustIncludeCommit := os.Getenv("MUST_INCLUDE_COMMIT"); rawMustIncludeCommit != "" {
		mustIncludeCommits = strings.Split(rawMustIncludeCommit, ",")
		for i := range mustIncludeCommits {
			mustIncludeCommits[i] = strings.TrimSpace(mustIncludeCommits[i])
		}
	}

	// detect changed files
	changedFiles, commit, err := getChangedFiles(bkClient, branch, commit)
	if err != nil {
		return Config{}, err
	}

	// evaluates what type of pipeline run this is
	runType := computeRunType(tag, branch)

	// special tag adjustments based on run type
	switch {
	case runType.Is(TaggedRelease):
		// The Git tag "v1.2.3" should map to the Docker image "1.2.3" (without v prefix).
		tag = strings.TrimPrefix(tag, "v")
	default:
		tag = fmt.Sprintf("%05d_%s_%.7s", buildNumber, now.Format("2006-01-02"), commit)
	}
	if runType.Is(ImagePatch, ImagePatchNoTest, ExecutorPatchNoTest) {
		// Add additional patch suffix
		tag = tag + "_patch"
	}

	return Config{
		RunType: runType,

		Time:              now,
		Branch:            branch,
		Version:           tag,
		Commit:            commit,
		MustIncludeCommit: mustIncludeCommits,
		ChangedFiles:      changedFiles,
		BuildNumber:       buildNumber,

<<<<<<< HEAD
		ProfilingEnabled: strings.Contains(branch, "buildkite-enable-profiling"),
	}, nil
=======
		// get flags from commit message
		MessageFlags: parseMessageFlags(os.Getenv("BUILDKITE_MESSAGE")),
	}
>>>>>>> 09e799f4
}

func (c Config) shortCommit() string {
	// http://git-scm.com/book/en/v2/Git-Tools-Revision-Selection#Short-SHA-1
	if len(c.Commit) < 12 {
		return c.Commit
	}

	return c.Commit[:12]
}

func (c Config) ensureCommit() error {
	if len(c.MustIncludeCommit) == 0 {
		return nil
	}

	found := false
	var errs error
	for _, mustIncludeCommit := range c.MustIncludeCommit {
		output, err := exec.Command("git", "merge-base", "--is-ancestor", mustIncludeCommit, "HEAD").CombinedOutput()
		if err == nil {
			found = true
			break
		}
		errs = multierror.Append(errs, errors.Errorf("%v | Output: %q", err, string(output)))
	}
	if !found {
		fmt.Printf("This branch %q at commit %s does not include any of these commits: %s.\n", c.Branch, c.Commit, strings.Join(c.MustIncludeCommit, ", "))
		fmt.Println("Rebase onto the latest main to get the latest CI fixes.")
		fmt.Printf("Errors from `git merge-base --is-ancestor $COMMIT HEAD`: %s", errs)
		return errs
	}
	return nil
}

// candidateImageTag provides the tag for a candidate image built for this Buildkite run.
//
// Note that the availability of this image depends on whether a candidate gets built,
// as determined in `addDockerImages()`.
func (c Config) candidateImageTag() string {
	return images.CandidateImageTag(c.Commit, strconv.Itoa(c.BuildNumber))
}

<<<<<<< HEAD
func getChangedFiles(bkClient *buildkite.Client, branch, commit string) ([]string, string, error) {
	var changedFiles []string

	diffCommand, commit, err := buildDiffCommand(bkClient, branch, commit)
	if err != nil {
		return nil, commit, err
	}

	fmt.Fprintf(os.Stderr, "Running git %s\n", strings.Join(diffCommand, " "))
	cmd := exec.Command("git", diffCommand...)
	cmd.Stderr = os.Stderr
	if output, err := cmd.Output(); err != nil {
		return nil, "", err
	} else {
		changedFiles = strings.Split(strings.TrimSpace(string(output)), "\n")
	}

	return changedFiles, commit, nil
}

func buildDiffCommand(bkClient *buildkite.Client, branch, commit string) ([]string, string, error) {
	diffCommand := []string{"diff", "--name-only"}
	if commit == "" {
		fmt.Fprintln(os.Stderr, "No commit. Comparing with main")
		diffCommand = append(diffCommand, "origin/main...")
		// for testing
		commit = "1234567890123456789012345678901234567890"
		return diffCommand, commit, nil
	}

	// run a diff against the previous commits:
	// get the latest builds for the current branch
	// from buildkite
	builds, _, err := bkClient.Builds.ListByPipeline("sourcegraph", "sourcegraph", &buildkite.BuildsListOptions{
		Branch: branch,
		State:  []string{"passed"},
		ListOptions: buildkite.ListOptions{
			PerPage: 1,
		},
	})
	if err != nil {
		return nil, "", err
	}

	// if there are no previous builds diff with main
	if len(builds) == 0 || builds[0].State == nil || *(builds[0].State) != "passed" {
		fmt.Fprintln(os.Stderr, "No previous passing build. Comparing with main")
		return append(diffCommand, "origin/main..."+commit), commit, nil
	}

	build := builds[0]

	// fetch the current branch
	if out, err := exec.Command("git", "fetch", "origin", branch).CombinedOutput(); err != nil {
		return nil, "", fmt.Errorf("error while fetching the current branch, err: %w, output: %q", err, string(out))
	}
	// checkout the current branch
	if out, err := exec.Command("git", "checkout", branch).CombinedOutput(); err != nil {
		return nil, "", fmt.Errorf("error while checking out the current branch, err: %w, output: %q", err, string(out))
	}

	// diff with the previous build commit
	// after making sure the commit is in that branch
	var buf bytes.Buffer
	cmd := exec.Command("git", "branch", "--contains", *build.Commit)
	cmd.Stderr = os.Stderr
	cmd.Stdout = &buf
	if err := cmd.Run(); err != nil {
		return nil, "", err
	}
	fmt.Fprintf(os.Stderr, "Previous build commit %q found in the following branches: %v\n", *build.Commit, buf.String())

	var found bool
	for _, b := range strings.Split(buf.String(), "\n") {
		if strings.TrimSpace(strings.TrimLeft(b, "*")) == branch {
			found = true
			break
		}
	}

	if !found {
		fmt.Fprintf(os.Stderr, "Previous build commit %q not found in current branch. Comparing with main...\n", *build.Commit)
		return append(diffCommand, "origin/main..."+commit), commit, nil
	}

	// go back on the previous commit
	if out, err := exec.Command("git", "checkout", "-").CombinedOutput(); err != nil {
		return nil, "", fmt.Errorf("error while checking out the current commit, err: %w, output: %q", err, string(out))
	}

	fmt.Fprintln(os.Stderr, "Comparing with "+*build.Commit)
	diffCommand = append(diffCommand, *build.Commit+"..."+branch)

	return diffCommand, commit, nil
=======
// MessageFlags indicates flags that can be parsed out of commit messages to change
// pipeline behaviour. Use sparingly! If you are generating a new pipeline, please use
// RunType instead.
type MessageFlags struct {
	// ProfilingEnabled, if true, tells buildkite to print timing and resource utilization information
	// for each command
	ProfilingEnabled bool

	// SkipHashCompare, if true, tells buildkite to disable skipping of steps that compare
	// hash output.
	SkipHashCompare bool
}

// parseMessageFlags gets MessageFlags from the given commit message.
func parseMessageFlags(msg string) MessageFlags {
	return MessageFlags{
		ProfilingEnabled: strings.Contains(msg, "[buildkite-enable-profiling]"),
		SkipHashCompare:  strings.Contains(msg, "[skip-hash-compare]"),
	}
>>>>>>> 09e799f4
}<|MERGE_RESOLUTION|>--- conflicted
+++ resolved
@@ -95,14 +95,9 @@
 		ChangedFiles:      changedFiles,
 		BuildNumber:       buildNumber,
 
-<<<<<<< HEAD
-		ProfilingEnabled: strings.Contains(branch, "buildkite-enable-profiling"),
-	}, nil
-=======
 		// get flags from commit message
 		MessageFlags: parseMessageFlags(os.Getenv("BUILDKITE_MESSAGE")),
-	}
->>>>>>> 09e799f4
+	}, nil
 }
 
 func (c Config) shortCommit() string {
@@ -146,7 +141,27 @@
 	return images.CandidateImageTag(c.Commit, strconv.Itoa(c.BuildNumber))
 }
 
-<<<<<<< HEAD
+// MessageFlags indicates flags that can be parsed out of commit messages to change
+// pipeline behaviour. Use sparingly! If you are generating a new pipeline, please use
+// RunType instead.
+type MessageFlags struct {
+	// ProfilingEnabled, if true, tells buildkite to print timing and resource utilization information
+	// for each command
+	ProfilingEnabled bool
+
+	// SkipHashCompare, if true, tells buildkite to disable skipping of steps that compare
+	// hash output.
+	SkipHashCompare bool
+}
+
+// parseMessageFlags gets MessageFlags from the given commit message.
+func parseMessageFlags(msg string) MessageFlags {
+	return MessageFlags{
+		ProfilingEnabled: strings.Contains(msg, "[buildkite-enable-profiling]"),
+		SkipHashCompare:  strings.Contains(msg, "[skip-hash-compare]"),
+	}
+}
+
 func getChangedFiles(bkClient *buildkite.Client, branch, commit string) ([]string, string, error) {
 	var changedFiles []string
 
@@ -241,25 +256,4 @@
 	diffCommand = append(diffCommand, *build.Commit+"..."+branch)
 
 	return diffCommand, commit, nil
-=======
-// MessageFlags indicates flags that can be parsed out of commit messages to change
-// pipeline behaviour. Use sparingly! If you are generating a new pipeline, please use
-// RunType instead.
-type MessageFlags struct {
-	// ProfilingEnabled, if true, tells buildkite to print timing and resource utilization information
-	// for each command
-	ProfilingEnabled bool
-
-	// SkipHashCompare, if true, tells buildkite to disable skipping of steps that compare
-	// hash output.
-	SkipHashCompare bool
-}
-
-// parseMessageFlags gets MessageFlags from the given commit message.
-func parseMessageFlags(msg string) MessageFlags {
-	return MessageFlags{
-		ProfilingEnabled: strings.Contains(msg, "[buildkite-enable-profiling]"),
-		SkipHashCompare:  strings.Contains(msg, "[skip-hash-compare]"),
-	}
->>>>>>> 09e799f4
 }