import { Observable, from, concat } from 'rxjs'
import { HoverMerged } from '../../../shared/src/api/client/types/hover'
import { ExtensionsControllerProps } from '../../../shared/src/extensions/controller'
import { FileSpec, UIPositionSpec, RepoSpec, ResolvedRevisionSpec } from '../../../shared/src/util/url'
import { MaybeLoadingResult } from '@sourcegraph/codeintellify'
<<<<<<< HEAD
=======
import { switchMap } from 'rxjs/operators'
>>>>>>> 61ab19c9
import { wrapRemoteObservable } from '../../../shared/src/api/client/api/common'

/**
 * Fetches hover information for the given location.
 *
 * @param context the location
 * @returns hover for the location
 */
export function getHover(
    context: RepoSpec & ResolvedRevisionSpec & FileSpec & UIPositionSpec,
    { extensionsController }: ExtensionsControllerProps
): Observable<MaybeLoadingResult<HoverMerged | null>> {
<<<<<<< HEAD
    return wrapRemoteObservable(
        extensionsController.getHover({
            textDocument: { uri: `git://${context.repoName}?${context.commitID}#${context.filePath}` },
            position: {
                character: context.position.character - 1,
                line: context.position.line - 1,
            },
        })
=======
    return concat(
        [{ isLoading: true, result: null }],
        from(extensionsController.extHostAPI).pipe(
            switchMap(extensionHost =>
                wrapRemoteObservable(
                    extensionHost.getHover({
                        textDocument: {
                            uri: `git://${context.repoName}?${context.commitID}#${context.filePath}`,
                        },
                        position: {
                            character: context.position.character - 1,
                            line: context.position.line - 1,
                        },
                    })
                )
            )
        )
>>>>>>> 61ab19c9
    )
}<|MERGE_RESOLUTION|>--- conflicted
+++ resolved
@@ -3,10 +3,7 @@
 import { ExtensionsControllerProps } from '../../../shared/src/extensions/controller'
 import { FileSpec, UIPositionSpec, RepoSpec, ResolvedRevisionSpec } from '../../../shared/src/util/url'
 import { MaybeLoadingResult } from '@sourcegraph/codeintellify'
-<<<<<<< HEAD
-=======
 import { switchMap } from 'rxjs/operators'
->>>>>>> 61ab19c9
 import { wrapRemoteObservable } from '../../../shared/src/api/client/api/common'
 
 /**
@@ -19,19 +16,9 @@
     context: RepoSpec & ResolvedRevisionSpec & FileSpec & UIPositionSpec,
     { extensionsController }: ExtensionsControllerProps
 ): Observable<MaybeLoadingResult<HoverMerged | null>> {
-<<<<<<< HEAD
-    return wrapRemoteObservable(
-        extensionsController.getHover({
-            textDocument: { uri: `git://${context.repoName}?${context.commitID}#${context.filePath}` },
-            position: {
-                character: context.position.character - 1,
-                line: context.position.line - 1,
-            },
-        })
-=======
     return concat(
         [{ isLoading: true, result: null }],
-        from(extensionsController.extHostAPI).pipe(
+        from(extensionsController.extensionHostAPI).pipe(
             switchMap(extensionHost =>
                 wrapRemoteObservable(
                     extensionHost.getHover({
@@ -46,6 +33,5 @@
                 )
             )
         )
->>>>>>> 61ab19c9
     )
 }