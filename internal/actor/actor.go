--- conflicted
+++ resolved
@@ -82,11 +82,7 @@
 	return a.user, a.userErr
 }
 
-<<<<<<< HEAD
-type key int
-=======
 type contextKey int
->>>>>>> 150fbe97
 
 const actorKey contextKey = iota
 
