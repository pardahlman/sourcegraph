--- conflicted
+++ resolved
@@ -683,7 +683,6 @@
 export const isExternalLink = (url: string): boolean =>
     !!tryCatch(() => new URL(url, window.location.href).origin !== window.location.origin)
 
-<<<<<<< HEAD
 export const appendVersionContextQueryParam = (url: string, versionContext: string | undefined): string => {
     if (!versionContext) {
         return url
@@ -693,11 +692,6 @@
     return newUrl.toString()
 }
 
-export const appendSubtreeQueryParam = (url: string): string => {
-    const newUrl = new URL(url, window.location.href)
-    newUrl.searchParams.set('subtree', 'true')
-    return newUrl.toString()
-=======
 /**
  * Appends the query parameter subtree=true to URLs.
  */
@@ -705,5 +699,4 @@
     const newUrl = new URL(url, window.location.href)
     newUrl.searchParams.set('subtree', 'true')
     return newUrl.pathname + newUrl.search + newUrl.hash
->>>>>>> 743e4955
 }